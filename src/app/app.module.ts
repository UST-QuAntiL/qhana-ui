/*
 * Copyright 2021 University of Stuttgart
 *
 * Licensed under the Apache License, Version 2.0 (the "License");
 * you may not use this file except in compliance with the License.
 * You may obtain a copy of the License at
 *
 *     http://www.apache.org/licenses/LICENSE-2.0
 *
 * Unless required by applicable law or agreed to in writing, software
 * distributed under the License is distributed on an "AS IS" BASIS,
 * WITHOUT WARRANTIES OR CONDITIONS OF ANY KIND, either express or implied.
 * See the License for the specific language governing permissions and
 * limitations under the License.
 */

import { HttpClientModule } from '@angular/common/http';
import { NgModule } from '@angular/core';
import { FormsModule } from '@angular/forms';
import { MatButtonModule } from '@angular/material/button';
import { MatCardModule } from '@angular/material/card';
import { MatChipsModule } from '@angular/material/chips';
import { MatCommonModule, MatRippleModule } from '@angular/material/core';
import { MatDialogModule } from '@angular/material/dialog';
import { MatExpansionModule } from '@angular/material/expansion';
import { MatFormFieldModule, MAT_FORM_FIELD_DEFAULT_OPTIONS } from '@angular/material/form-field';
import { MatIconModule } from '@angular/material/icon';
import { MatInputModule } from '@angular/material/input';
import { MatListModule } from '@angular/material/list';
import { MatPaginatorModule } from '@angular/material/paginator';
import { MatProgressBarModule } from '@angular/material/progress-bar';
import { MatProgressSpinnerModule } from '@angular/material/progress-spinner';
import { MatSelectModule } from '@angular/material/select';
import { MatTabsModule } from '@angular/material/tabs';
import { MatToolbarModule } from '@angular/material/toolbar';
import { MatTooltipModule } from '@angular/material/tooltip';
import { MatCheckboxModule } from '@angular/material/checkbox';
import { MatRadioModule } from '@angular/material/radio';
import { BrowserModule } from '@angular/platform-browser';
import { BrowserAnimationsModule } from '@angular/platform-browser/animations';
import { AppRoutingModule } from './app-routing.module';
import { AppComponent } from './app.component';
import { IframePreviewComponent } from './components-small/iframe-preview/iframe-preview.component';
import { MarkdownPreviewComponent } from './components-small/markdown-preview/markdown-preview.component';
import { PluginLastUsedComponent } from './components-small/plugin-last-used/plugin-last-used.component';
import { PluginListItemComponent } from './components-small/plugin-list-item/plugin-list-item.component';
import { StepStatusComponent } from './components-small/step-status/step-status.component';
import { DataDetailComponent } from './components/data-detail/data-detail.component';
import { DataPreviewComponent } from './components/data-preview/data-preview.component';
import { ExperimentDataComponent } from './components/experiment-data/experiment-data.component';
import { ExperimentTimelineComponent } from './components/experiment-timeline/experiment-timeline.component';
import { ExperimentWorkspaceComponent } from './components/experiment-workspace/experiment-workspace.component';
import { ExperimentComponent } from './components/experiment/experiment.component';
import { ExperimentsPageComponent } from './components/experiments-page/experiments-page.component';
import { GrowingListComponent } from './components/growing-list/growing-list.component';
import { MarkdownComponent } from './components/markdown/markdown.component';
import { NavbarComponent } from './components/navbar/navbar.component';
import { PluginSidebarComponent } from './components/plugin-sidebar/plugin-sidebar.component';
import { PluginUiframeComponent } from './components/plugin-uiframe/plugin-uiframe.component';
import { PreviewListComponent } from './components/preview-list/preview-list.component';
import { SettingsPageComponent } from './components/settings-page/settings-page.component';
import { SubstepsDetailsComponent } from './components/substeps-details/substeps-details.component';
import { TimelineStepNavComponent } from './components/timeline-step-nav/timeline-step-nav.component';
import { TimelineStepComponent } from './components/timeline-step/timeline-step.component';
import { TimelineSubstepsComponent } from './components/timeline-substeps/timeline-substeps.component';
import { ChooseDataComponent } from './dialogs/choose-data/choose-data.component';
import { ChoosePluginComponent } from './dialogs/choose-plugin/choose-plugin.component';
import { CreateExperimentDialog } from './dialogs/create-experiment/create-experiment.component';
import { DeleteDialog } from './dialogs/delete-dialog/delete-dialog.dialog';
import { MarkdownHelpDialog } from './dialogs/markdown-help/markdown-help.component';
<<<<<<< HEAD
import { ExportExperimentDialog } from './dialogs/export-experiment/export-experiment.component';
import { ImportExperimentDialog } from './dialogs/import-experiment/import-experiment.component';
import { MatMenuModule } from '@angular/material/menu';
import { MatBadgeModule } from '@angular/material/badge';
import { DownloadsDialog } from './dialogs/downloads/downloads.component';

=======
import { QueryParamPreviewComponent } from './components-small/query-param-preview/query-param-preview.component';
import { ImagePreviewComponent } from './components-small/image-preview/image-preview.component';
import { RawTextPreviewComponent } from './components-small/raw-text-preview/raw-text-preview.component';
import { PluginPreviewComponent } from './components-small/plugin-preview/plugin-preview.component';
import { PluginTabComponent } from './components/plugin-tab/plugin-tab.component';
>>>>>>> 436357f6

@NgModule({
    declarations: [
        AppComponent,
        NavbarComponent,
        ExperimentsPageComponent,
        ExperimentComponent,
        TimelineStepNavComponent,
        ExperimentWorkspaceComponent,
        ExperimentDataComponent,
        ExperimentTimelineComponent,
        DataDetailComponent,
        CreateExperimentDialog,
        TimelineStepComponent,
        SettingsPageComponent,
        DataPreviewComponent,
        PreviewListComponent,
        MarkdownComponent,
        PluginUiframeComponent,
        ChooseDataComponent,
        ChoosePluginComponent,
        TimelineSubstepsComponent,
        SubstepsDetailsComponent,
        StepStatusComponent,
        MarkdownHelpDialog,
<<<<<<< HEAD
        ExportExperimentDialog,
        ImportExperimentDialog,
        DownloadsDialog,
=======
        GrowingListComponent,
        DeleteDialog,
        PluginSidebarComponent,
        PluginListItemComponent,
        PluginLastUsedComponent,
        IframePreviewComponent,
        MarkdownPreviewComponent,
        QueryParamPreviewComponent,
        ImagePreviewComponent,
        RawTextPreviewComponent,
        PluginPreviewComponent,
        PluginTabComponent,
>>>>>>> 436357f6
    ],
    imports: [
        BrowserModule,
        AppRoutingModule,
        FormsModule,
        BrowserAnimationsModule,
        HttpClientModule,
        MatToolbarModule,
        MatPaginatorModule,
        MatCardModule,
        MatButtonModule,
        MatCommonModule,
        MatTabsModule,
        MatRippleModule,
        MatDialogModule,
        MatFormFieldModule,
        MatInputModule,
        MatListModule,
        MatChipsModule,
        MatIconModule,
        MatSelectModule,
        MatProgressSpinnerModule,
        MatProgressBarModule,
        MatExpansionModule,
        MatTooltipModule,
        MatCheckboxModule,
        MatRadioModule,
        MatMenuModule,
        MatBadgeModule,
    ],
    providers: [
        { provide: MAT_FORM_FIELD_DEFAULT_OPTIONS, useValue: { appearance: "outline" } }
    ],
    bootstrap: [AppComponent]
})
export class AppModule { }<|MERGE_RESOLUTION|>--- conflicted
+++ resolved
@@ -68,20 +68,16 @@
 import { CreateExperimentDialog } from './dialogs/create-experiment/create-experiment.component';
 import { DeleteDialog } from './dialogs/delete-dialog/delete-dialog.dialog';
 import { MarkdownHelpDialog } from './dialogs/markdown-help/markdown-help.component';
-<<<<<<< HEAD
 import { ExportExperimentDialog } from './dialogs/export-experiment/export-experiment.component';
 import { ImportExperimentDialog } from './dialogs/import-experiment/import-experiment.component';
 import { MatMenuModule } from '@angular/material/menu';
 import { MatBadgeModule } from '@angular/material/badge';
 import { DownloadsDialog } from './dialogs/downloads/downloads.component';
-
-=======
 import { QueryParamPreviewComponent } from './components-small/query-param-preview/query-param-preview.component';
 import { ImagePreviewComponent } from './components-small/image-preview/image-preview.component';
 import { RawTextPreviewComponent } from './components-small/raw-text-preview/raw-text-preview.component';
 import { PluginPreviewComponent } from './components-small/plugin-preview/plugin-preview.component';
 import { PluginTabComponent } from './components/plugin-tab/plugin-tab.component';
->>>>>>> 436357f6
 
 @NgModule({
     declarations: [
@@ -107,11 +103,9 @@
         SubstepsDetailsComponent,
         StepStatusComponent,
         MarkdownHelpDialog,
-<<<<<<< HEAD
         ExportExperimentDialog,
         ImportExperimentDialog,
         DownloadsDialog,
-=======
         GrowingListComponent,
         DeleteDialog,
         PluginSidebarComponent,
@@ -124,7 +118,6 @@
         RawTextPreviewComponent,
         PluginPreviewComponent,
         PluginTabComponent,
->>>>>>> 436357f6
     ],
     imports: [
         BrowserModule,
