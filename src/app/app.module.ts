/*
 * Copyright 2021 University of Stuttgart
 *
 * Licensed under the Apache License, Version 2.0 (the "License");
 * you may not use this file except in compliance with the License.
 * You may obtain a copy of the License at
 *
 *     http://www.apache.org/licenses/LICENSE-2.0
 *
 * Unless required by applicable law or agreed to in writing, software
 * distributed under the License is distributed on an "AS IS" BASIS,
 * WITHOUT WARRANTIES OR CONDITIONS OF ANY KIND, either express or implied.
 * See the License for the specific language governing permissions and
 * limitations under the License.
 */

import { HttpClientModule } from '@angular/common/http';
import { NgModule } from '@angular/core';
import { FormsModule } from '@angular/forms';
import { MatBadgeModule } from '@angular/material/badge';
import { MatButtonModule } from '@angular/material/button';
import { MatButtonToggleModule } from '@angular/material/button-toggle';
import { MatSlideToggleModule } from '@angular/material/slide-toggle';
import { MatCardModule } from '@angular/material/card';
import { MatCheckboxModule } from '@angular/material/checkbox';
import { MatChipsModule } from '@angular/material/chips';
import { MatCommonModule, MatRippleModule } from '@angular/material/core';
import { MatDialogModule } from '@angular/material/dialog';
import { MatExpansionModule } from '@angular/material/expansion';
import { MAT_FORM_FIELD_DEFAULT_OPTIONS, MatFormFieldModule } from '@angular/material/form-field';
import { MatIconModule } from '@angular/material/icon';
import { MatInputModule } from '@angular/material/input';
import { MatListModule } from '@angular/material/list';
import { MatMenuModule } from '@angular/material/menu';
import { MatPaginatorModule } from '@angular/material/paginator';
import { MatProgressBarModule } from '@angular/material/progress-bar';
import { MatProgressSpinnerModule } from '@angular/material/progress-spinner';
import { MatRadioModule } from '@angular/material/radio';
import { MatSelectModule } from '@angular/material/select';
import { MatTabsModule } from '@angular/material/tabs';
import { MatToolbarModule } from '@angular/material/toolbar';
import { MatTooltipModule } from '@angular/material/tooltip';
import { BrowserModule } from '@angular/platform-browser';
import { BrowserAnimationsModule } from '@angular/platform-browser/animations';
import { AppRoutingModule } from './app-routing.module';
import { AppComponent } from './app.component';
import { IframePreviewComponent } from './components-small/iframe-preview/iframe-preview.component';
import { ImagePreviewComponent } from './components-small/image-preview/image-preview.component';
import { ImportExperimentComponent } from './components-small/import-experiment/import-experiment.component';
import { MarkdownPreviewComponent } from './components-small/markdown-preview/markdown-preview.component';
import { PluginLastUsedComponent } from './components-small/plugin-last-used/plugin-last-used.component';
import { PluginListItemComponent } from './components-small/plugin-list-item/plugin-list-item.component';
import { PluginPreviewComponent } from './components-small/plugin-preview/plugin-preview.component';
import { QueryParamPreviewComponent } from './components-small/query-param-preview/query-param-preview.component';
import { RawTextPreviewComponent } from './components-small/raw-text-preview/raw-text-preview.component';
import { StepStatusComponent } from './components-small/step-status/step-status.component';
import { DataDetailComponent } from './components/data-detail/data-detail.component';
import { DataPreviewComponent } from './components/data-preview/data-preview.component';
import { ExperimentDataComponent } from './components/experiment-data/experiment-data.component';
import { ExperimentTimelineComponent } from './components/experiment-timeline/experiment-timeline.component';
import { ExperimentWorkspaceComponent } from './components/experiment-workspace/experiment-workspace.component';
import { ExperimentComponent } from './components/experiment/experiment.component';
import { ExperimentsPageComponent } from './components/experiments-page/experiments-page.component';
import { GrowingListComponent } from './components/growing-list/growing-list.component';
import { MarkdownComponent } from './components/markdown/markdown.component';
import { NavbarComponent } from './components/navbar/navbar.component';
import { PluginSidebarComponent } from './components/plugin-sidebar/plugin-sidebar.component';
import { PluginTabComponent } from './components/plugin-tab/plugin-tab.component';
import { PluginUiframeComponent } from './components/plugin-uiframe/plugin-uiframe.component';
import { PreviewListComponent } from './components/preview-list/preview-list.component';
import { SettingsPageComponent } from './components/settings-page/settings-page.component';
import { SubstepsDetailsComponent } from './components/substeps-details/substeps-details.component';
import { TimelineStepNavComponent } from './components/timeline-step-nav/timeline-step-nav.component';
import { TimelineStepComponent } from './components/timeline-step/timeline-step.component';
import { TimelineSubstepsComponent } from './components/timeline-substeps/timeline-substeps.component';
import { ChooseDataComponent } from './dialogs/choose-data/choose-data.component';
import { ChoosePluginComponent } from './dialogs/choose-plugin/choose-plugin.component';
import { CreateExperimentDialog } from './dialogs/create-experiment/create-experiment.component';
import { DeleteDialog } from './dialogs/delete-dialog/delete-dialog.dialog';
import { ExportExperimentDialog } from './dialogs/export-experiment/export-experiment.component';
import { MarkdownHelpDialog } from './dialogs/markdown-help/markdown-help.component';
import { ChangeUiTemplateComponent } from './dialogs/change-ui-template/change-ui-template.component';
import { ReactiveFormsModule } from '@angular/forms';
import { TemplateDetailsComponent } from './components-small/template-details/template-details.component';
import { ExperimentWorkspaceDetailComponent } from './components/experiment-workspace-detail/experiment-workspace-detail.component';
<<<<<<< HEAD
import { PluginFilterNodeComponent } from './components-small/plugin-filter-node/plugin-filter-node.component';
import { PluginFilterEditorComponent } from './components-small/plugin-filter-editor/plugin-filter-editor.component';
=======
import { TabGroupListComponent } from './components/tab-group-list/tab-group-list.component';
>>>>>>> 9d20d8e1

@NgModule({
    declarations: [
        AppComponent,
        NavbarComponent,
        ExperimentsPageComponent,
        ExperimentComponent,
        TimelineStepNavComponent,
        ExperimentWorkspaceComponent,
        ExperimentDataComponent,
        ExperimentTimelineComponent,
        DataDetailComponent,
        CreateExperimentDialog,
        TimelineStepComponent,
        SettingsPageComponent,
        DataPreviewComponent,
        PreviewListComponent,
        MarkdownComponent,
        PluginUiframeComponent,
        ChooseDataComponent,
        ChoosePluginComponent,
        TimelineSubstepsComponent,
        SubstepsDetailsComponent,
        StepStatusComponent,
        MarkdownHelpDialog,
        ExportExperimentDialog,
        GrowingListComponent,
        DeleteDialog,
        PluginSidebarComponent,
        PluginListItemComponent,
        PluginLastUsedComponent,
        IframePreviewComponent,
        MarkdownPreviewComponent,
        QueryParamPreviewComponent,
        ImagePreviewComponent,
        RawTextPreviewComponent,
        PluginPreviewComponent,
        PluginTabComponent,
        ChangeUiTemplateComponent,
        TemplateDetailsComponent,
        ExperimentWorkspaceDetailComponent,
        ImportExperimentComponent,
<<<<<<< HEAD
        PluginFilterNodeComponent,
        PluginFilterEditorComponent,
=======
        TabGroupListComponent,
>>>>>>> 9d20d8e1
    ],
    imports: [
        BrowserModule,
        AppRoutingModule,
        FormsModule,
        BrowserAnimationsModule,
        HttpClientModule,
        MatToolbarModule,
        MatPaginatorModule,
        MatCardModule,
        MatButtonModule,
        MatButtonToggleModule,
        MatSlideToggleModule,
        MatCommonModule,
        MatTabsModule,
        MatRippleModule,
        MatDialogModule,
        MatFormFieldModule,
        MatInputModule,
        MatListModule,
        MatChipsModule,
        MatIconModule,
        MatSelectModule,
        MatProgressSpinnerModule,
        MatProgressBarModule,
        MatExpansionModule,
        MatTooltipModule,
        ReactiveFormsModule,
        MatCheckboxModule,
        MatRadioModule,
        MatMenuModule,
        MatBadgeModule,
    ],
    providers: [
        { provide: MAT_FORM_FIELD_DEFAULT_OPTIONS, useValue: { appearance: "outline" } }
    ],
    bootstrap: [AppComponent]
})
export class AppModule { }<|MERGE_RESOLUTION|>--- conflicted
+++ resolved
@@ -83,12 +83,9 @@
 import { ReactiveFormsModule } from '@angular/forms';
 import { TemplateDetailsComponent } from './components-small/template-details/template-details.component';
 import { ExperimentWorkspaceDetailComponent } from './components/experiment-workspace-detail/experiment-workspace-detail.component';
-<<<<<<< HEAD
 import { PluginFilterNodeComponent } from './components-small/plugin-filter-node/plugin-filter-node.component';
 import { PluginFilterEditorComponent } from './components-small/plugin-filter-editor/plugin-filter-editor.component';
-=======
 import { TabGroupListComponent } from './components/tab-group-list/tab-group-list.component';
->>>>>>> 9d20d8e1
 
 @NgModule({
     declarations: [
@@ -131,12 +128,9 @@
         TemplateDetailsComponent,
         ExperimentWorkspaceDetailComponent,
         ImportExperimentComponent,
-<<<<<<< HEAD
         PluginFilterNodeComponent,
         PluginFilterEditorComponent,
-=======
         TabGroupListComponent,
->>>>>>> 9d20d8e1
     ],
     imports: [
         BrowserModule,
