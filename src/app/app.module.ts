/*
 * Copyright 2021 University of Stuttgart
 *
 * Licensed under the Apache License, Version 2.0 (the "License");
 * you may not use this file except in compliance with the License.
 * You may obtain a copy of the License at
 *
 *     http://www.apache.org/licenses/LICENSE-2.0
 *
 * Unless required by applicable law or agreed to in writing, software
 * distributed under the License is distributed on an "AS IS" BASIS,
 * WITHOUT WARRANTIES OR CONDITIONS OF ANY KIND, either express or implied.
 * See the License for the specific language governing permissions and
 * limitations under the License.
 */

import { HttpClientModule } from '@angular/common/http';
import { NgModule } from '@angular/core';
import { FormsModule } from '@angular/forms';
import { MatButtonModule } from '@angular/material/button';
import { MatCardModule } from '@angular/material/card';
import { MatChipsModule } from '@angular/material/chips';
import { MatCommonModule } from '@angular/material/core';
import { MatDialogModule } from '@angular/material/dialog';
import { MatExpansionModule } from '@angular/material/expansion';
import { MatFormFieldModule, MAT_FORM_FIELD_DEFAULT_OPTIONS } from '@angular/material/form-field';
import { MatIconModule } from '@angular/material/icon';
import { MatInputModule } from '@angular/material/input';
import { MatListModule } from '@angular/material/list';
import { MatPaginatorModule } from '@angular/material/paginator';
import { MatProgressBarModule } from '@angular/material/progress-bar';
import { MatProgressSpinnerModule } from '@angular/material/progress-spinner';
import { MatSelectModule } from '@angular/material/select';
import { MatTabsModule } from '@angular/material/tabs';
import { MatToolbarModule } from '@angular/material/toolbar';
import { BrowserModule } from '@angular/platform-browser';
import { BrowserAnimationsModule } from '@angular/platform-browser/animations';
import { AppRoutingModule } from './app-routing.module';
import { AppComponent } from './app.component';
import { DataDetailComponent } from './components/data-detail/data-detail.component';
import { DataPreviewComponent } from './components/data-preview/data-preview.component';
import { ExperimentDataComponent } from './components/experiment-data/experiment-data.component';
import { ExperimentNavComponent } from './components/experiment-nav/experiment-nav.component';
import { ExperimentTimelineComponent } from './components/experiment-timeline/experiment-timeline.component';
import { ExperimentWorkspaceComponent } from './components/experiment-workspace/experiment-workspace.component';
import { ExperimentComponent } from './components/experiment/experiment.component';
import { ExperimentsPageComponent } from './components/experiments-page/experiments-page.component';
import { MarkdownComponent } from './components/markdown/markdown.component';
import { NavbarComponent } from './components/navbar/navbar.component';
import { PluginUiframeComponent } from './components/plugin-uiframe/plugin-uiframe.component';
import { PreviewListComponent } from './components/preview-list/preview-list.component';
import { SettingsPageComponent } from './components/settings-page/settings-page.component';
import { TimelineStepComponent } from './components/timeline-step/timeline-step.component';
import { TimelineSubstepsComponent } from './components/timeline-substeps/timeline-substeps.component';
import { ChooseDataComponent } from './dialogs/choose-data/choose-data.component';
import { CreateExperimentDialog } from './dialogs/create-experiment/create-experiment.component';
<<<<<<< HEAD
import { ChooseDataComponent } from './dialogs/choose-data/choose-data.component';
=======
import { SubstepsDetailsComponent } from './components/substeps-details/substeps-details.component';
import { StepStatusComponent } from './components-small/step-status/step-status.component';
>>>>>>> 2306ebbe



@NgModule({
    declarations: [
        AppComponent,
        NavbarComponent,
        ExperimentsPageComponent,
        ExperimentComponent,
        ExperimentNavComponent,
        ExperimentWorkspaceComponent,
        ExperimentDataComponent,
        ExperimentTimelineComponent,
        DataDetailComponent,
        CreateExperimentDialog,
        TimelineStepComponent,
        SettingsPageComponent,
        DataPreviewComponent,
        PreviewListComponent,
        MarkdownComponent,
        PluginUiframeComponent,
        ChooseDataComponent,
<<<<<<< HEAD
=======
        TimelineSubstepsComponent,
        SubstepsDetailsComponent,
        StepStatusComponent,
>>>>>>> 2306ebbe
    ],
    imports: [
        BrowserModule,
        AppRoutingModule,
        FormsModule,
        BrowserAnimationsModule,
        HttpClientModule,
        MatToolbarModule,
        MatPaginatorModule,
        MatCardModule,
        MatButtonModule,
        MatCommonModule,
        MatTabsModule,
        MatDialogModule,
        MatFormFieldModule,
        MatInputModule,
        MatListModule,
        MatChipsModule,
        MatIconModule,
        MatSelectModule,
        MatProgressSpinnerModule,
        MatProgressBarModule,
        MatExpansionModule,
    ],
    providers: [
        { provide: MAT_FORM_FIELD_DEFAULT_OPTIONS, useValue: { appearance: "outline" } }
    ],
    bootstrap: [AppComponent]
})
export class AppModule { }<|MERGE_RESOLUTION|>--- conflicted
+++ resolved
@@ -54,12 +54,8 @@
 import { TimelineSubstepsComponent } from './components/timeline-substeps/timeline-substeps.component';
 import { ChooseDataComponent } from './dialogs/choose-data/choose-data.component';
 import { CreateExperimentDialog } from './dialogs/create-experiment/create-experiment.component';
-<<<<<<< HEAD
-import { ChooseDataComponent } from './dialogs/choose-data/choose-data.component';
-=======
 import { SubstepsDetailsComponent } from './components/substeps-details/substeps-details.component';
 import { StepStatusComponent } from './components-small/step-status/step-status.component';
->>>>>>> 2306ebbe
 
 
 
@@ -82,12 +78,9 @@
         MarkdownComponent,
         PluginUiframeComponent,
         ChooseDataComponent,
-<<<<<<< HEAD
-=======
         TimelineSubstepsComponent,
         SubstepsDetailsComponent,
         StepStatusComponent,
->>>>>>> 2306ebbe
     ],
     imports: [
         BrowserModule,
