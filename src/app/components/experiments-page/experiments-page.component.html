<div class="big-content">

    <div class="title">
<<<<<<< HEAD
        <h1 class="t-page-headline">Experiments</h1>
        <button mat-raised-button color="primary" class="new-button" (click)="showImportExperimentDialog()">Import
            Experiment</button>
        <button mat-raised-button color="primary" class="new-button" (click)="showCreateExperimentDialog()">New
            Experiment</button>
=======
        <h1 class="t-page-headline">Experiments
            <button mat-icon-button class="arrow-button" (click)="onSort()"
                aria-label="sort>=0?'arrow_upward':'arrow_downward'">
                <mat-icon class="arrow">{{sort>=0?"arrow_upward":"arrow_downward"}}</mat-icon>
            </button>
        </h1>
        <button mat-raised-button color="primary" (click)="showCreateExperimentDialog()">New Experiment</button>
>>>>>>> eea0b240
    </div>

    <div class="filter">
        <mat-form-field [style.width.%]="100">
            <mat-label>Search experiments</mat-label>
            <input [(ngModel)]="searchValue" matInput (keydown.enter)="updatePageContent()">
            <button mat-button matSuffix class="search-button" (click)="updatePageContent()">Ok</button>
        </mat-form-field>
    </div>
    <div class="page-item-list">
        <mat-card class="page-item card" *ngFor="let experiment of experiments | async">
            <mat-card-title>
                <a class="t-headline title-link"
                    [routerLink]="['/experiments', experiment.experimentId, 'info']">{{experiment.name}}</a>
            </mat-card-title>
            <mat-card-content>{{experiment.description}}</mat-card-content>
        </mat-card>
    </div>

    <mat-paginator (page)="onPageChange($event)" [length]="collectionSize" [pageSize]="10"
        [pageSizeOptions]="[5, 10, 25, 100]" aria-label="Select page">
    </mat-paginator>
    <div class="scroll-spacer"></div>
</div><|MERGE_RESOLUTION|>--- conflicted
+++ resolved
@@ -1,21 +1,16 @@
 <div class="big-content">
 
     <div class="title">
-<<<<<<< HEAD
-        <h1 class="t-page-headline">Experiments</h1>
-        <button mat-raised-button color="primary" class="new-button" (click)="showImportExperimentDialog()">Import
-            Experiment</button>
-        <button mat-raised-button color="primary" class="new-button" (click)="showCreateExperimentDialog()">New
-            Experiment</button>
-=======
         <h1 class="t-page-headline">Experiments
             <button mat-icon-button class="arrow-button" (click)="onSort()"
                 aria-label="sort>=0?'arrow_upward':'arrow_downward'">
                 <mat-icon class="arrow">{{sort>=0?"arrow_upward":"arrow_downward"}}</mat-icon>
             </button>
         </h1>
-        <button mat-raised-button color="primary" (click)="showCreateExperimentDialog()">New Experiment</button>
->>>>>>> eea0b240
+        <button mat-raised-button color="primary" class="new-button" (click)="showImportExperimentDialog()">Import
+            Experiment</button>
+        <button mat-raised-button color="primary" class="new-button" (click)="showCreateExperimentDialog()">New
+            Experiment</button>
     </div>
 
     <div class="filter">
