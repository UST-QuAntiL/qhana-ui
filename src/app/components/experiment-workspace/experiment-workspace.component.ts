import { Component, OnDestroy, OnInit } from '@angular/core';
import { ActivatedRoute, Router } from '@angular/router';
import TimeAgo from 'javascript-time-ago';
import { Subscription } from 'rxjs';
import { CollectionApiObject } from 'src/app/services/api-data-types';
import { CurrentExperimentService } from 'src/app/services/current-experiment.service';
import { PluginApiObject } from 'src/app/services/qhana-api-data-types';
import { QhanaBackendService } from 'src/app/services/qhana-backend.service';
import { PluginRegistryBaseService } from 'src/app/services/registry.service';
import { FormSubmitData } from '../plugin-uiframe/plugin-uiframe.component';

@Component({
    selector: 'qhana-experiment-workspace',
    templateUrl: './experiment-workspace.component.html',
    styleUrls: ['./experiment-workspace.component.sass']
})
export class ExperimentWorkspaceComponent implements OnInit, OnDestroy {

    private routeSubscription: Subscription | null = null;

    experimentId: string | null = null;

    parameterSubscription: Subscription | null = null;
    activePlugin: PluginApiObject | null = null;

    frontendUrl: string | null = null;

    timeAgo: TimeAgo | null = null;
    stepsPerPage: number = 100;

    expandedPluginDescription: boolean = false;
    constructor(private route: ActivatedRoute, private experiment: CurrentExperimentService, private registry: PluginRegistryBaseService, private backend: QhanaBackendService, private router: Router) { }

    ngOnInit(): void {
        this.routeSubscription = this.route.params.subscribe(params => {
            this.experimentId = params?.experimentId ?? null;
            this.experiment.setExperimentId(params?.experimentId ?? null);
        });
        this.registerParameterSubscription();
    }

    registerParameterSubscription() {
<<<<<<< HEAD
        this.parameterSubscription = this.route.params.subscribe(
            params => {
                var templateId = this.templates.defaultTemplateId;
                if (params.templateId != null) {
                    templateId = params.templateId;
                }
                this.templates.getTemplate(templateId).subscribe(
                    template => {
                        this.changeActiveTemplate(template);

                        if (this.activeTemplate != null) {
                            if (params.categoryId == null) {
                                this.activeCategory = this.activeTemplate?.categories[0] ?? null;
                            } else {
                                this.activeCategory = this.activeTemplate.categories.find(
                                    category => category.identifier === params.categoryId
                                ) ?? null;
                            }
                        }
                    }
                );
                if (params.pluginId != null) {
                    this.plugins.getPlugin(params.pluginId).subscribe(
                        plugin => this.changeActivePlugin(plugin)
                    );
                }
            }
        );
    }

    loadPluginStatus(): void {
        this.timeAgo = new TimeAgo('en-US');

        const firstPage = this.loadStatusFromPage(0);

        firstPage?.subscribe(
            value => {
                for (let i = 1; i < value.itemCount / this.stepsPerPage; i++) {
                    this.loadStatusFromPage(i);
                }
            }
        );
    }

    loadStatusFromPage(num: number): Observable<ApiObjectList<TimelineStepApiObject>> | null {
        if (this.experimentId == null) {
            return null;
        }
        const time = new Date();

        const timelinePage = this.backend.getTimelineStepsPage(this.experimentId, num, this.stepsPerPage);
        timelinePage.pipe(
            map(value => value.items)
        ).subscribe(
            steps => steps.forEach(
                step => this.pluginList?.subscribe(
                    plugins => plugins.forEach(
                        plugin => {
                            this.updatePluginStatus(plugin, step, time);
                        }
                    )
                )
            )
        );

        return timelinePage;
    }

    updatePluginStatus(plugin: QhanaPlugin, step: TimelineStepApiObject, time: Date): void {
        if (plugin.metadata?.name == step.processorName) {
            if (isInstanceOfPluginStatus(step.status)) {
                plugin.pluginDescription.running = step.status;
            } else {
                plugin.pluginDescription.running = "UNKNOWN";
            }

            const endTime = new Date(step.end).getTime()
            plugin.pluginDescription.timeAgo = this.timeAgo?.format(endTime) ?? "";
            plugin.pluginDescription.olderThan24 = (time.getTime() - endTime) > 24 * 60 * 60 * 1000;
        }
=======
        this.parameterSubscription = this.route.queryParamMap.subscribe(params => {
            const pluginId = params.get('plugin');
            this.onPluginIdChange(pluginId);
        });
>>>>>>> 436357f6
    }

    ngOnDestroy(): void {
        this.routeSubscription?.unsubscribe();
        this.parameterSubscription?.unsubscribe();
    }

    async onPluginIdChange(newPluginId: string | null) {
        if (newPluginId == null) {
            this.activePlugin = null;
            this.frontendUrl = null;
            return;
        }
        const pluginPage = await this.registry.getByRel<CollectionApiObject>([["plugin", "collection"]], new URLSearchParams({ "plugin-id": newPluginId }), true);
        if (pluginPage?.data?.items?.length !== 1) {
            console.warn(`Could not find plugin with id ${newPluginId}!`);
            return;
        }
        const pluginLink = pluginPage.data.items[0];
        const pluginResponse = await this.registry.getByApiLink<PluginApiObject>(pluginLink, null, false);
        if (pluginResponse == null) {
            return; // TODO error message
        }
        this.activePlugin = pluginResponse.data;
        this.frontendUrl = pluginResponse.data.entryPoint.uiHref;
    }

    onKeyDown(event: KeyboardEvent) {
        if (event.key === "Enter" || event.key === " ") {
            event.preventDefault();
            this.expandedPluginDescription = !this.expandedPluginDescription;
        }
    }

    onPluginUiFormSubmit(formData: FormSubmitData) {
        const experimentId = this.experimentId;
        const plugin = this.activePlugin;
        const frontendUrl = ""; //this.frontendUrl?.toString();
        if (experimentId == null || plugin == null || frontendUrl == null) {
            return; // should never happen outside of race conditions
        }
        this.backend.createTimelineStep(experimentId, {
            inputData: formData.dataInputs,
            parameters: formData.formData,
            parametersContentType: formData.formDataType,
            processorLocation: plugin.href,
            processorName: plugin.identifier,
            processorVersion: plugin.version,
            resultLocation: formData.resultUrl,
        }).subscribe(timelineStep => this.router.navigate(['/experiments', experimentId, 'timeline', timelineStep.sequence.toString()]));
    }
}<|MERGE_RESOLUTION|>--- conflicted
+++ resolved
@@ -40,93 +40,10 @@
     }
 
     registerParameterSubscription() {
-<<<<<<< HEAD
-        this.parameterSubscription = this.route.params.subscribe(
-            params => {
-                var templateId = this.templates.defaultTemplateId;
-                if (params.templateId != null) {
-                    templateId = params.templateId;
-                }
-                this.templates.getTemplate(templateId).subscribe(
-                    template => {
-                        this.changeActiveTemplate(template);
-
-                        if (this.activeTemplate != null) {
-                            if (params.categoryId == null) {
-                                this.activeCategory = this.activeTemplate?.categories[0] ?? null;
-                            } else {
-                                this.activeCategory = this.activeTemplate.categories.find(
-                                    category => category.identifier === params.categoryId
-                                ) ?? null;
-                            }
-                        }
-                    }
-                );
-                if (params.pluginId != null) {
-                    this.plugins.getPlugin(params.pluginId).subscribe(
-                        plugin => this.changeActivePlugin(plugin)
-                    );
-                }
-            }
-        );
-    }
-
-    loadPluginStatus(): void {
-        this.timeAgo = new TimeAgo('en-US');
-
-        const firstPage = this.loadStatusFromPage(0);
-
-        firstPage?.subscribe(
-            value => {
-                for (let i = 1; i < value.itemCount / this.stepsPerPage; i++) {
-                    this.loadStatusFromPage(i);
-                }
-            }
-        );
-    }
-
-    loadStatusFromPage(num: number): Observable<ApiObjectList<TimelineStepApiObject>> | null {
-        if (this.experimentId == null) {
-            return null;
-        }
-        const time = new Date();
-
-        const timelinePage = this.backend.getTimelineStepsPage(this.experimentId, num, this.stepsPerPage);
-        timelinePage.pipe(
-            map(value => value.items)
-        ).subscribe(
-            steps => steps.forEach(
-                step => this.pluginList?.subscribe(
-                    plugins => plugins.forEach(
-                        plugin => {
-                            this.updatePluginStatus(plugin, step, time);
-                        }
-                    )
-                )
-            )
-        );
-
-        return timelinePage;
-    }
-
-    updatePluginStatus(plugin: QhanaPlugin, step: TimelineStepApiObject, time: Date): void {
-        if (plugin.metadata?.name == step.processorName) {
-            if (isInstanceOfPluginStatus(step.status)) {
-                plugin.pluginDescription.running = step.status;
-            } else {
-                plugin.pluginDescription.running = "UNKNOWN";
-            }
-
-            const endTime = new Date(step.end).getTime()
-            plugin.pluginDescription.timeAgo = this.timeAgo?.format(endTime) ?? "";
-            plugin.pluginDescription.olderThan24 = (time.getTime() - endTime) > 24 * 60 * 60 * 1000;
-        }
-=======
         this.parameterSubscription = this.route.queryParamMap.subscribe(params => {
             const pluginId = params.get('plugin');
             this.onPluginIdChange(pluginId);
         });
->>>>>>> 436357f6
     }
 
     ngOnDestroy(): void {
