--- conflicted
+++ resolved
@@ -77,13 +77,8 @@
         <mat-card appearance="outlined" class="page-item card" *ngFor="let step of timelineSteps | async">
             <mat-card-title>
                 <a class="t-headline title-link"
-<<<<<<< HEAD
-                    [routerLink]="['/experiments', experimentId, 'timeline', step.sequence]">
+                    [routerLink]="['/experiments', experimentId, 'timeline', step.sequence]" queryParamsHandling="merge">
                     Step {{step.sequence}} ({{step.processorName}}&#64;{{step.processorVersion}})
-=======
-                    [routerLink]="['/experiments', experimentId, 'timeline', step.sequence]" queryParamsHandling="merge">
-                    Step {{step.sequence}} ({{step.processorName}}@{{step.processorVersion}})
->>>>>>> af5c307d
                 </a>
                 <qhana-step-status [step]="step" [noText]="step.status !== 'PENDING'" [spinner]="0"></qhana-step-status>
             </mat-card-title>
