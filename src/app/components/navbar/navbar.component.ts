/*
 * Copyright 2021 University of Stuttgart
 *
 * Licensed under the Apache License, Version 2.0 (the "License");
 * you may not use this file except in compliance with the License.
 * You may obtain a copy of the License at
 *
 *     http://www.apache.org/licenses/LICENSE-2.0
 *
 * Unless required by applicable law or agreed to in writing, software
 * distributed under the License is distributed on an "AS IS" BASIS,
 * WITHOUT WARRANTIES OR CONDITIONS OF ANY KIND, either express or implied.
 * See the License for the specific language governing permissions and
 * limitations under the License.
 */

<<<<<<< HEAD
import { Component, Input, TrackByFunction } from '@angular/core';
import { BehaviorSubject, Observable, timer } from 'rxjs';
import { CurrentExperimentService } from 'src/app/services/current-experiment.service';
import { DownloadsService } from 'src/app/services/downloads.service';
import { ExportResult, QhanaBackendService } from 'src/app/services/qhana-backend.service';
=======
import { Component, Input, OnDestroy, OnInit } from '@angular/core';
import { Observable, Subscription } from 'rxjs';
import { ApiLink, CollectionApiObject } from 'src/app/services/api-data-types';
import { CurrentExperimentService } from 'src/app/services/current-experiment.service';
import { PluginRegistryBaseService } from 'src/app/services/registry.service';
import { TemplateApiObject, TemplatesService } from 'src/app/services/templates.service';
>>>>>>> 436357f6

@Component({
    selector: 'qhana-navbar',
    templateUrl: './navbar.component.html',
    styleUrls: ['./navbar.component.sass']
})
export class NavbarComponent implements OnInit, OnDestroy {

    @Input() title: string = "";

    currentExperiment: Observable<string | null>;
    experimentId: Observable<string | null>;
    downloadBadgeCounter: BehaviorSubject<number> | null = null;

<<<<<<< HEAD
    exportList: BehaviorSubject<ExportResult[] | null> | null = null;
    error: string | null = null;

    constructor(private experiment: CurrentExperimentService, private backend: QhanaBackendService, private downloadService: DownloadsService) {
=======
    extraTabs: ApiLink[] = [];

    private defaultTemplateSubscription: Subscription | null = null;

    constructor(private experiment: CurrentExperimentService, private templates: TemplatesService, private registry: PluginRegistryBaseService) {
>>>>>>> 436357f6
        this.currentExperiment = this.experiment.experimentName;
        this.experimentId = this.experiment.experimentId;
    }

<<<<<<< HEAD
    ngOnInit(): void {
        this.downloadBadgeCounter = this.downloadService.getDownloadsCounter();
        this.exportList = this.downloadService.getExportList();
    }

    resetBadge() {
        this.downloadBadgeCounter?.next(0);
    }

    trackExport: TrackByFunction<ExportResult> = (index, item) => item.exportId.toString() + item.status;
=======

    ngOnInit(): void {
        this.defaultTemplateSubscription = this.templates.defaultTemplate.subscribe(template => {
            this.onTemplateChanges(template);
        });
    }

    ngOnDestroy(): void {
        this.defaultTemplateSubscription?.unsubscribe();
    }

    private async onTemplateChanges(template: TemplateApiObject | null) {
        if (template == null) {
            this.extraTabs = [];
            return;
        }

        const extraTabs: ApiLink[] = [];
        this.extraTabs = extraTabs;

        const navGroup = template.groups.find(group => group.resourceKey?.["?group"] === "experiment-navigation");
        if (navGroup == null) {
            return;
        }
        const groupResponse = await this.registry.getByApiLink<CollectionApiObject>(navGroup);

        groupResponse?.data?.items?.forEach(tab => extraTabs.push(tab));
    }

>>>>>>> 436357f6
}<|MERGE_RESOLUTION|>--- conflicted
+++ resolved
@@ -13,21 +13,14 @@
  * See the License for the specific language governing permissions and
  * limitations under the License.
  */
-
-<<<<<<< HEAD
-import { Component, Input, TrackByFunction } from '@angular/core';
-import { BehaviorSubject, Observable, timer } from 'rxjs';
-import { CurrentExperimentService } from 'src/app/services/current-experiment.service';
-import { DownloadsService } from 'src/app/services/downloads.service';
-import { ExportResult, QhanaBackendService } from 'src/app/services/qhana-backend.service';
-=======
-import { Component, Input, OnDestroy, OnInit } from '@angular/core';
-import { Observable, Subscription } from 'rxjs';
+import { Component, Input, OnDestroy, OnInit, TrackByFunction } from '@angular/core';
+import { BehaviorSubject, Observable, Subscription } from 'rxjs';
 import { ApiLink, CollectionApiObject } from 'src/app/services/api-data-types';
 import { CurrentExperimentService } from 'src/app/services/current-experiment.service';
 import { PluginRegistryBaseService } from 'src/app/services/registry.service';
 import { TemplateApiObject, TemplatesService } from 'src/app/services/templates.service';
->>>>>>> 436357f6
+import { DownloadsService } from 'src/app/services/downloads.service';
+import { ExportResult, QhanaBackendService } from 'src/app/services/qhana-backend.service';
 
 @Component({
     selector: 'qhana-navbar',
@@ -42,24 +35,22 @@
     experimentId: Observable<string | null>;
     downloadBadgeCounter: BehaviorSubject<number> | null = null;
 
-<<<<<<< HEAD
     exportList: BehaviorSubject<ExportResult[] | null> | null = null;
     error: string | null = null;
 
-    constructor(private experiment: CurrentExperimentService, private backend: QhanaBackendService, private downloadService: DownloadsService) {
-=======
     extraTabs: ApiLink[] = [];
 
     private defaultTemplateSubscription: Subscription | null = null;
 
-    constructor(private experiment: CurrentExperimentService, private templates: TemplatesService, private registry: PluginRegistryBaseService) {
->>>>>>> 436357f6
+    constructor(private experiment: CurrentExperimentService, private templates: TemplatesService, private registry: PluginRegistryBaseService, private backend: QhanaBackendService, private downloadService: DownloadsService) {
         this.currentExperiment = this.experiment.experimentName;
         this.experimentId = this.experiment.experimentId;
     }
 
-<<<<<<< HEAD
     ngOnInit(): void {
+        this.defaultTemplateSubscription = this.templates.defaultTemplate.subscribe(template => {
+            this.onTemplateChanges(template);
+        });
         this.downloadBadgeCounter = this.downloadService.getDownloadsCounter();
         this.exportList = this.downloadService.getExportList();
     }
@@ -69,13 +60,6 @@
     }
 
     trackExport: TrackByFunction<ExportResult> = (index, item) => item.exportId.toString() + item.status;
-=======
-
-    ngOnInit(): void {
-        this.defaultTemplateSubscription = this.templates.defaultTemplate.subscribe(template => {
-            this.onTemplateChanges(template);
-        });
-    }
 
     ngOnDestroy(): void {
         this.defaultTemplateSubscription?.unsubscribe();
@@ -98,6 +82,4 @@
 
         groupResponse?.data?.items?.forEach(tab => extraTabs.push(tab));
     }
-
->>>>>>> 436357f6
 }