--- conflicted
+++ resolved
@@ -15,30 +15,12 @@
  */
 
 import { Injectable } from '@angular/core';
-<<<<<<< HEAD
+import { DefaultTitleStrategy } from '@angular/router';
 import { BehaviorSubject, Subscription } from 'rxjs';
 import { ApiLink, ApiObject, PageApiObject } from './api-data-types';
 import { CurrentExperimentService } from './current-experiment.service';
 import { ExperimentApiObject } from './qhana-backend.service';
 import { PluginRegistryBaseService } from './registry.service';
-=======
-import { DefaultTitleStrategy } from '@angular/router';
-import { BehaviorSubject, from, Observable, of } from 'rxjs';
-import { catchError, map, mergeAll, mergeMap, toArray } from 'rxjs/operators';
-import { PluginDescription, QhanaPlugin } from './plugins.service';
-import { QhanaBackendService } from './qhana-backend.service';
-
-/**
- * QhanaTemplate holds all nescessary information for displaying the template.
- * This includes a list of categories.
- */
-export interface QhanaTemplate {
-    name: string;
-    description: string;
-    categories: TemplateCategory[];
-    templateDescription: TemplateDescription;
-}
->>>>>>> 0215e473
 
 
 export interface TemplateApiObject extends ApiObject {  // TODO check fields
@@ -62,86 +44,10 @@
     providedIn: 'root'
 })
 export class TemplatesService {
-<<<<<<< HEAD
-=======
-    private loading: boolean = false;
-    private templatesSubject: BehaviorSubject<TemplateDescription[]> = new BehaviorSubject<TemplateDescription[]>([]);
-    
-    public defaultTemplateId = 'all-plugins';
-
-    get templates() {
-        return this.templatesSubject.asObservable();
-    }
-
-    getTemplate(templateId: string) {
-        return this.templatesSubject.pipe(map(templateList => templateList.find(t => t.identifier === templateId) ?? null));
-    }
->>>>>>> 0215e473
 
     private currentExperimentSubscription: Subscription | null = null;
 
-<<<<<<< HEAD
     private defaultTemplateSubject: BehaviorSubject<TemplateApiObject | null> = new BehaviorSubject<TemplateApiObject | null>(null);
-=======
-    loadTemplates() {
-        if (this.loading) {
-            return;
-        }
-        this.loading = true;
-
-        this.backend.getPluginEndpoints().subscribe(pluginEndpoints => {
-            var observables: Observable<TemplateDescription>[] = [];
-            pluginEndpoints.items.map(pluginEndpoint => {
-                if (pluginEndpoint.type === "PluginRunner") {
-                    observables.push(this.http.get<{ templates: TemplateDescription[] }>(`${pluginEndpoint.url}/templates`).pipe(
-                        mergeMap(templateResponse => from(templateResponse.templates)),
-                        catchError(err => {
-                            console.log(err);
-                            return [];
-                        })
-                    ))
-                }
-            });
-
-            observables.push(of({
-                name: 'All Plugins',
-                description: 'Display All Loaded Plugins',
-                identifier: this.defaultTemplateId,
-                categories: [
-                    {
-                        name: 'All Plugins',
-                        description: 'Display All Loaded Plugins',
-                        identifier: 'all-plugins',
-                        pluginFilter: true,
-                    }
-                ]
-            }))
-
-            from(observables).pipe(
-                mergeAll(),
-                toArray(),
-                map(templateDescriptions => {
-                    let res: TemplateDescription[] = [];
-                    let idsAdded: Set<string> = new Set();
-
-                    templateDescriptions.forEach(templateDescription => {
-                        if (!idsAdded.has(templateDescription.identifier)) {
-                            res.push(templateDescription);
-                            idsAdded.add(templateDescription.identifier);
-                        }
-                    });
-
-                    return res;
-                })
-            ).subscribe(templates => {
-                templates.sort((a, b) => a.name.toLowerCase().localeCompare(b.name.toLowerCase()));
-                this.templatesSubject.next(templates);
-                this.loading = false;
-            });
-        })
-    }
-}
->>>>>>> 0215e473
 
     get defaultTemplate() {
         return this.defaultTemplateSubject.asObservable();
